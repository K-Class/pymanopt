--- conflicted
+++ resolved
@@ -3,8 +3,6 @@
 from numpy import testing as np_testing
 
 from pymanopt.manifolds.manifold import Manifold
-
-from .._test import TestCase
 
 
 def manifold_factory(*, point_layout):
@@ -27,11 +25,7 @@
     return CustomManifold()
 
 
-<<<<<<< HEAD
-class TestUnaryFunction(TestCase):
-=======
 class TestUnaryFunction:
->>>>>>> 0c3d7040
     """Test cost function, gradient and Hessian for a unary cost function.
 
     This test uses a cost function of the form::
@@ -68,11 +62,7 @@
         np_testing.assert_allclose(2 * u, ehess(x, u))
 
 
-<<<<<<< HEAD
-class TestUnaryComplexFunction(TestCase):
-=======
 class TestUnaryComplexFunction:
->>>>>>> 0c3d7040
     """Test cost function, gradient and Hessian of complex unary cost function.
 
     This test uses a cost function of the form::
@@ -109,11 +99,7 @@
         np_testing.assert_allclose(2 * u.conj(), ehess(x, u))
 
 
-<<<<<<< HEAD
-class TestNaryFunction(TestCase):
-=======
 class TestNaryFunction:
->>>>>>> 0c3d7040
     """Test cost function, gradient and Hessian for an nary cost function.
 
     This test uses a cost function of the form::
@@ -168,11 +154,7 @@
         np_testing.assert_allclose(h_y, u)
 
 
-<<<<<<< HEAD
-class TestNaryParameterGrouping(TestCase):
-=======
 class TestNaryParameterGrouping:
->>>>>>> 0c3d7040
     """Test parameter grouping for cost function, gradient and Hessian.
 
     This test assumes a cost function of the form::
@@ -231,14 +213,9 @@
         np_testing.assert_allclose(h_z, 6 * z * w)
 
 
-<<<<<<< HEAD
-class TestVector(TestCase):
-    def setUp(self):
-=======
 class TestVector:
     @pytest.fixture(autouse=True)
     def initialize_test_case(self):
->>>>>>> 0c3d7040
         np.seterr(all="raise")
 
         self.manifold = manifold_factory(point_layout=1)
@@ -279,14 +256,9 @@
         np_testing.assert_allclose(self.correct_hess, hess(self.Y, self.A))
 
 
-<<<<<<< HEAD
-class TestMatrix(TestCase):
-    def setUp(self):
-=======
 class TestMatrix:
     @pytest.fixture(autouse=True)
     def initialize_test_case(self):
->>>>>>> 0c3d7040
         np.seterr(all="raise")
 
         self.manifold = manifold_factory(point_layout=1)
@@ -331,14 +303,9 @@
         np_testing.assert_allclose(self.correct_hess, hess(self.Y, self.A))
 
 
-<<<<<<< HEAD
-class TestTensor3(TestCase):
-    def setUp(self):
-=======
 class TestTensor3:
     @pytest.fixture(autouse=True)
     def initialize_test_case(self):
->>>>>>> 0c3d7040
         np.seterr(all="raise")
 
         self.manifold = manifold_factory(point_layout=1)
@@ -383,14 +350,9 @@
         np_testing.assert_allclose(self.correct_hess, hess(self.Y, self.A))
 
 
-<<<<<<< HEAD
-class TestMixed(TestCase):
-    def setUp(self):
-=======
 class TestMixed:
     @pytest.fixture(autouse=True)
     def initialize_test_case(self):
->>>>>>> 0c3d7040
         np.seterr(all="raise")
 
         self.manifold = manifold_factory(point_layout=3)
